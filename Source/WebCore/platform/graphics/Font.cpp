--- conflicted
+++ resolved
@@ -795,11 +795,7 @@
     if (c >= 0x1F170 && c <= 0x1F189)
         return true;
 
-<<<<<<< HEAD
-    if (c >= 0x1F200 && c <= 0x1F6F)
-=======
     if (c >= 0x1F200 && c <= 0x1F6C5)
->>>>>>> 4af31da2
         return true;
 
     return isCJKIdeograph(c);
