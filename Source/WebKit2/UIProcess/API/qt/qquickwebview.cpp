/*
 * Copyright (C) 2011 Nokia Corporation and/or its subsidiary(-ies)
 *
 * This library is free software; you can redistribute it and/or
 * modify it under the terms of the GNU Library General Public
 * License as published by the Free Software Foundation; either
 * version 2 of the License, or (at your option) any later version.
 *
 * This program is distributed in the hope that it will be useful,
 * but WITHOUT ANY WARRANTY; without even the implied warranty of
 * MERCHANTABILITY or FITNESS FOR A PARTICULAR PURPOSE.  See the GNU
 * Library General Public License for more details.
 *
 * You should have received a copy of the GNU Library General Public License
 * along with this program; see the file COPYING.LIB.  If not, write to
 * the Free Software Foundation, Inc., 51 Franklin Street, Fifth Floor,
 * Boston, MA 02110-1301, USA.
 *
 */

#include "config.h"
#include "qquickwebview_p.h"

#include "DownloadProxy.h"
#include "DrawingAreaProxyImpl.h"
#include "PageViewportControllerClientQt.h"
#include "QtDialogRunner.h"
#include "QtDownloadManager.h"
#include "QtWebContext.h"
#include "QtWebError.h"
#include "QtWebIconDatabaseClient.h"
#include "QtWebPageEventHandler.h"
#include "QtWebPageLoadClient.h"
#include "QtWebPagePolicyClient.h"
#include "WebBackForwardList.h"
#if ENABLE(INSPECTOR_SERVER)
#include "WebInspectorProxy.h"
#include "WebInspectorServer.h"
#endif
#if ENABLE(FULLSCREEN_API)
#include "WebFullScreenManagerProxy.h"
#endif
#include "WebPageGroup.h"
#include "WebPreferences.h"
#include "qquicknetworkreply_p.h"
#include "qquicknetworkrequest_p.h"
#include "qquickwebpage_p_p.h"
#include "qquickwebview_p_p.h"
#include "qwebdownloaditem_p_p.h"
#include "qwebiconimageprovider_p.h"
#include "qwebkittest_p.h"
#include "qwebloadrequest_p.h"
#include "qwebnavigationhistory_p.h"
#include "qwebnavigationhistory_p_p.h"
#include "qwebpreferences_p.h"
#include "qwebpreferences_p_p.h"
#include <JavaScriptCore/InitializeThreading.h>
#include <JavaScriptCore/JSBase.h>
#include <JavaScriptCore/JSRetainPtr.h>
#include <QDateTime>
#include <QtCore/QFile>
#include <QtQml/QJSValue>
#include <QtQuick/QQuickView>
#include <WKOpenPanelResultListener.h>
#include <WKSerializedScriptValue.h>
#include <WebCore/IntPoint.h>
#include <WebCore/IntRect.h>
#include <wtf/Assertions.h>
#include <wtf/MainThread.h>
#include <wtf/Vector.h>
#include <wtf/text/WTFString.h>

using namespace WebCore;
using namespace WebKit;

static bool s_flickableViewportEnabled = true;
static const int kAxisLockSampleCount = 5;
static const qreal kAxisLockVelocityThreshold = 300;
static const qreal kAxisLockVelocityDirectionThreshold = 50;

struct JSCallbackClosure {
    QPointer<QObject> receiver;
    QByteArray method;
    QJSValue value;
};

static inline QString toQString(JSStringRef string)
{
    return QString(reinterpret_cast<const QChar*>(JSStringGetCharactersPtr(string)), JSStringGetLength(string));
}

static inline QJSValue toQJSValue(JSStringRef string)
{
    return QJSValue(toQString(string));
}

static QJSValue buildQJSValue(QJSEngine* engine, JSGlobalContextRef context, JSValueRef value, int depth)
{
    QJSValue var;
    JSValueRef exception = 0;

    if (depth > 10)
        return var;

    switch (JSValueGetType(context, value)) {
    case kJSTypeBoolean:
        var = QJSValue(JSValueToBoolean(context, value));
        break;
    case kJSTypeNumber:
        {
            double number = JSValueToNumber(context, value, &exception);
            if (!exception)
                var = QJSValue(number);
        }
        break;
    case kJSTypeString:
        {
            JSRetainPtr<JSStringRef> string = JSValueToStringCopy(context, value, &exception);
            if (!exception)
                var = toQJSValue(string.get());
        }
        break;
    case kJSTypeObject:
        {
            JSObjectRef obj = JSValueToObject(context, value, &exception);

            JSPropertyNameArrayRef names = JSObjectCopyPropertyNames(context, obj);
            size_t length = JSPropertyNameArrayGetCount(names);

            var = engine->newObject();

            for (size_t i = 0; i < length; ++i) {
                JSRetainPtr<JSStringRef> name = JSPropertyNameArrayGetNameAtIndex(names, i);
                JSValueRef property = JSObjectGetProperty(context, obj, name.get(), &exception);

                if (!exception) {
                    QJSValue value = buildQJSValue(engine, context, property, depth + 1);
                    var.setProperty(toQString(name.get()), value);
                }
            }
        }
        break;
    }
    return var;
}

static void javaScriptCallback(WKSerializedScriptValueRef valueRef, WKErrorRef, void* data)
{
    JSCallbackClosure* closure = reinterpret_cast<JSCallbackClosure*>(data);

    if (closure->method.size())
        QMetaObject::invokeMethod(closure->receiver, closure->method);
    else {
        QJSValue function = closure->value;

        // If a callable function is supplied, we build a JavaScript value accessible
        // in the QML engine, and calls the function with that.
        if (function.isCallable()) {
            QJSValue var;
            if (valueRef) {
                // FIXME: Slow but OK for now.
                JSGlobalContextRef context = JSGlobalContextCreate(0);

                JSValueRef exception = 0;
                JSValueRef value = WKSerializedScriptValueDeserialize(valueRef, context, &exception);
                var = buildQJSValue(function.engine(), context, value, /* depth */ 0);

                JSGlobalContextRelease(context);
            }

            QList<QJSValue> args;
            args.append(var);
            function.call(args);
        }
    }

    delete closure;
}

static QQuickWebViewPrivate* createPrivateObject(QQuickWebView* publicObject)
{
    if (s_flickableViewportEnabled)
        return new QQuickWebViewFlickablePrivate(publicObject);
    return new QQuickWebViewLegacyPrivate(publicObject);
}

QQuickWebViewPrivate::FlickableAxisLocker::FlickableAxisLocker()
    : m_allowedDirection(QQuickFlickable::AutoFlickDirection)
    , m_time(0), m_sampleCount(0)
{
}

QVector2D QQuickWebViewPrivate::FlickableAxisLocker::touchVelocity(const QTouchEvent* event)
{
    static bool touchVelocityAvailable = event->device()->capabilities().testFlag(QTouchDevice::Velocity);
    const QTouchEvent::TouchPoint& touchPoint = event->touchPoints().first();

    if (touchVelocityAvailable)
        return touchPoint.velocity();

    const QLineF movementLine(touchPoint.pos(), m_initialPosition);
    const ulong elapsed = event->timestamp() - m_time;

    if (!elapsed)
        return QVector2D(0, 0);

    // Calculate an approximate velocity vector in the unit of pixel / second.
    return QVector2D(1000 * movementLine.dx() / elapsed, 1000 * movementLine.dy() / elapsed);
}

void QQuickWebViewPrivate::FlickableAxisLocker::update(const QTouchEvent* event)
{
    ASSERT(event->touchPoints().size() == 1);
    const QTouchEvent::TouchPoint& touchPoint = event->touchPoints().first();

    ++m_sampleCount;

    if (m_sampleCount == 1) {
        m_initialPosition = touchPoint.pos();
        m_time = event->timestamp();
        return;
    }

    if (m_sampleCount > kAxisLockSampleCount
            || m_allowedDirection == QQuickFlickable::HorizontalFlick
            || m_allowedDirection == QQuickFlickable::VerticalFlick)
        return;

    QVector2D velocity = touchVelocity(event);

    qreal directionIndicator = qAbs(velocity.x()) - qAbs(velocity.y());

    if (velocity.length() > kAxisLockVelocityThreshold && qAbs(directionIndicator) > kAxisLockVelocityDirectionThreshold)
        m_allowedDirection = (directionIndicator > 0) ? QQuickFlickable::HorizontalFlick : QQuickFlickable::VerticalFlick;
}

void QQuickWebViewPrivate::FlickableAxisLocker::setReferencePosition(const QPointF& position)
{
    m_lockReferencePosition = position;
}

void QQuickWebViewPrivate::FlickableAxisLocker::reset()
{
    m_allowedDirection = QQuickFlickable::AutoFlickDirection;
    m_sampleCount = 0;
}

QPointF QQuickWebViewPrivate::FlickableAxisLocker::adjust(const QPointF& position)
{
    if (m_allowedDirection == QQuickFlickable::HorizontalFlick)
        return QPointF(position.x(), m_lockReferencePosition.y());

    if (m_allowedDirection == QQuickFlickable::VerticalFlick)
        return QPointF(m_lockReferencePosition.x(), position.y());

    return position;
}

QQuickWebViewPrivate::QQuickWebViewPrivate(QQuickWebView* viewport)
    : q_ptr(viewport)
    , experimental(new QQuickWebViewExperimental(viewport, this))
    , alertDialog(0)
    , confirmDialog(0)
    , promptDialog(0)
    , authenticationDialog(0)
    , certificateVerificationDialog(0)
    , itemSelector(0)
    , proxyAuthenticationDialog(0)
    , filePicker(0)
    , databaseQuotaDialog(0)
    , colorChooser(0)
    , m_betweenLoadCommitAndFirstFrame(false)
    , m_useDefaultContentItemSize(true)
    , m_navigatorQtObjectEnabled(false)
    , m_renderToOffscreenBuffer(false)
    , m_allowAnyHTTPSCertificateForLocalHost(false)
    , m_loadProgress(0)
{
    viewport->setClip(true);
    viewport->setPixelAligned(true);
    QObject::connect(viewport, SIGNAL(visibleChanged()), viewport, SLOT(_q_onVisibleChanged()));
    QObject::connect(viewport, SIGNAL(urlChanged()), viewport, SLOT(_q_onUrlChanged()));
    pageView.reset(new QQuickWebPage(viewport));
}

QQuickWebViewPrivate::~QQuickWebViewPrivate()
{
    webPageProxy->close();
}

// Note: we delay this initialization to make sure that QQuickWebView has its d-ptr in-place.
void QQuickWebViewPrivate::initialize(WKContextRef contextRef, WKPageGroupRef pageGroupRef)
{
    RefPtr<WebPageGroup> pageGroup;
    if (pageGroupRef)
        pageGroup = toImpl(pageGroupRef);
    else
        pageGroup = WebPageGroup::create();

    context = contextRef ? QtWebContext::create(toImpl(contextRef)) : QtWebContext::defaultContext();
    webPageProxy = context->createWebPage(&pageClient, pageGroup.get());
    webPageProxy->setUseFixedLayout(s_flickableViewportEnabled);
#if ENABLE(FULLSCREEN_API)
    webPageProxy->fullScreenManager()->setWebView(q_ptr);
#endif

    QQuickWebPagePrivate* const pageViewPrivate = pageView.data()->d;
    pageViewPrivate->initialize(webPageProxy.get());

    pageLoadClient.reset(new QtWebPageLoadClient(toAPI(webPageProxy.get()), q_ptr));
    pagePolicyClient.reset(new QtWebPagePolicyClient(toAPI(webPageProxy.get()), q_ptr));
    pageUIClient.reset(new QtWebPageUIClient(toAPI(webPageProxy.get()), q_ptr));
    navigationHistory = adoptPtr(QWebNavigationHistoryPrivate::createHistory(toAPI(webPageProxy.get())));

    QtWebIconDatabaseClient* iconDatabase = context->iconDatabase();
    QObject::connect(iconDatabase, SIGNAL(iconChangedForPageURL(QString)), q_ptr, SLOT(_q_onIconChangedForPageURL(QString)));

    // Any page setting should preferrable be set before creating the page.
    webPageProxy->pageGroup()->preferences()->setAcceleratedCompositingEnabled(true);
    webPageProxy->pageGroup()->preferences()->setForceCompositingMode(true);
    webPageProxy->pageGroup()->preferences()->setFrameFlatteningEnabled(true);
    webPageProxy->pageGroup()->preferences()->setWebGLEnabled(true);

    pageClient.initialize(q_ptr, pageViewPrivate->eventHandler.data(), &undoController);
    webPageProxy->initializeWebPage();
    webPageProxy->registerApplicationScheme(ASCIILiteral("qrc"));

    q_ptr->setAcceptedMouseButtons(Qt::MouseButtonMask);
    q_ptr->setAcceptHoverEvents(true);
    q_ptr->setFlag(QQuickItem::ItemAcceptsDrops, true);
}

void QQuickWebViewPrivate::loadDidStop()
{
    Q_Q(QQuickWebView);
    ASSERT(!q->loading());
    QWebLoadRequest loadRequest(q->url(), QQuickWebView::LoadStoppedStatus);
    emit q->loadingChanged(&loadRequest);
}

void QQuickWebViewPrivate::setTransparentBackground(bool enable)
{
    webPageProxy->setDrawsTransparentBackground(enable);
}

bool QQuickWebViewPrivate::transparentBackground() const
{
    return webPageProxy->drawsTransparentBackground();
}

void QQuickWebViewPrivate::provisionalLoadDidStart(const WTF::String& url)
{
    Q_Q(QQuickWebView);

    q->emitUrlChangeIfNeeded();

    QWebLoadRequest loadRequest(QString(url), QQuickWebView::LoadStartedStatus);
    emit q->loadingChanged(&loadRequest);
}

void QQuickWebViewPrivate::didReceiveServerRedirectForProvisionalLoad(const WTF::String&)
{
    Q_Q(QQuickWebView);

    q->emitUrlChangeIfNeeded();
}

void QQuickWebViewPrivate::loadDidCommit()
{
    Q_Q(QQuickWebView);
    ASSERT(q->loading());

    m_betweenLoadCommitAndFirstFrame = true;
    emit q->navigationHistoryChanged();
    emit q->titleChanged();
}

void QQuickWebViewPrivate::didSameDocumentNavigation()
{
    Q_Q(QQuickWebView);

    q->emitUrlChangeIfNeeded();
    emit q->navigationHistoryChanged();
}

void QQuickWebViewPrivate::titleDidChange()
{
    Q_Q(QQuickWebView);

    emit q->titleChanged();
}

void QQuickWebViewPrivate::loadProgressDidChange(int loadProgress)
{
    Q_Q(QQuickWebView);

    m_loadProgress = loadProgress;

    emit q->loadProgressChanged();
}

void QQuickWebViewPrivate::backForwardListDidChange()
{
    navigationHistory->d->reset();
}

void QQuickWebViewPrivate::loadDidSucceed()
{
    Q_Q(QQuickWebView);
    ASSERT(!q->loading());

    QWebLoadRequest loadRequest(q->url(), QQuickWebView::LoadSucceededStatus);
    emit q->loadingChanged(&loadRequest);
}

void QQuickWebViewPrivate::loadDidFail(const QtWebError& error)
{
    Q_Q(QQuickWebView);
    ASSERT(!q->loading());

    QWebLoadRequest loadRequest(error.url(), QQuickWebView::LoadFailedStatus, error.description(), static_cast<QQuickWebView::ErrorDomain>(error.type()), error.errorCode());
    emit q->loadingChanged(&loadRequest);
}

void QQuickWebViewPrivate::handleMouseEvent(QMouseEvent* event)
{
    switch (event->type()) {
    case QEvent::MouseButtonPress:
        pageView->eventHandler()->handleMousePressEvent(event);
        break;
    case QEvent::MouseMove:
        pageView->eventHandler()->handleMouseMoveEvent(event);
        break;
    case QEvent::MouseButtonRelease:
        pageView->eventHandler()->handleMouseReleaseEvent(event);
        break;
    case QEvent::MouseButtonDblClick:
        // If a MouseButtonDblClick was received then we got a MouseButtonPress before.
        // WebCore will build double-clicks out of press events.
        event->accept();
        break;
    default:
        ASSERT_NOT_REACHED();
        break;
    }
}

void QQuickWebViewPrivate::setNeedsDisplay()
{
    Q_Q(QQuickWebView);
    if (renderToOffscreenBuffer()) {
        // This is used only to mantain the rendering synchronisation between the UI and
        // the web process when running tests even if the render loop is not active.
        QImage dummyImage(1, 1, QImage::Format_ARGB32);
        QPainter painter(&dummyImage);
        q->page()->d->paint(&painter);
        return;
    }
    q->page()->update();
}

void QQuickWebViewPrivate::didRenderFrame()
{
    Q_Q(QQuickWebView);
    if (m_betweenLoadCommitAndFirstFrame) {
        emit q->experimental()->loadVisuallyCommitted();
        m_betweenLoadCommitAndFirstFrame = false;
    }
}

void QQuickWebViewPrivate::processDidCrash()
{
    Q_Q(QQuickWebView);

    QUrl url(KURL(WebCore::ParsedURLString, webPageProxy->urlAtProcessExit()));
    qWarning("WARNING: The web process experienced a crash on '%s'.", qPrintable(url.toString(QUrl::RemoveUserInfo)));

    pageView->eventHandler()->resetGestureRecognizers();

    // Check if loading was ongoing, when process crashed.
    if (m_loadProgress > 0 && m_loadProgress < 100) {
        QWebLoadRequest loadRequest(url, QQuickWebView::LoadFailedStatus, QLatin1String("The web process crashed."), QQuickWebView::InternalErrorDomain, 0);

        loadProgressDidChange(100);
        emit q->loadingChanged(&loadRequest);
    }

    emit q->experimental()->processDidCrash();
}

void QQuickWebViewPrivate::didRelaunchProcess()
{
    Q_Q(QQuickWebView);

    qWarning("WARNING: The web process has been successfully restarted.");

    webPageProxy->drawingArea()->setSize(viewSize(), IntSize());

    updateViewportSize();
    updateUserScripts();
<<<<<<< HEAD

    emit q->experimental()->didRelaunchProcess();
}

void QQuickWebViewPrivate::processDidBecomeUnresponsive()
{
    Q_Q(QQuickWebView);

    qWarning("WARNING: The web process has become unresponsive.");

    emit q->experimental()->processDidBecomeUnresponsive();
}

void QQuickWebViewPrivate::processDidBecomeResponsive()
{
    Q_Q(QQuickWebView);

    qWarning("WARNING: The web process has become responsive.");

    emit q->experimental()->processDidBecomeResponsive();
=======
    updateSchemeDelegates();
>>>>>>> 6eecd106
}

PassOwnPtr<DrawingAreaProxy> QQuickWebViewPrivate::createDrawingAreaProxy()
{
    return DrawingAreaProxyImpl::create(webPageProxy.get());
}

void QQuickWebViewPrivate::handleDownloadRequest(DownloadProxy* download)
{
    Q_Q(QQuickWebView);
    // This function is responsible for hooking up a DownloadProxy to our API layer
    // by creating a QWebDownloadItem. It will then wait for the QWebDownloadItem to be
    // ready (filled with the ResourceResponse information) so we can pass it through to
    // our WebViews.
    QWebDownloadItem* downloadItem = new QWebDownloadItem();
    downloadItem->d->downloadProxy = download;

    q->connect(downloadItem->d, SIGNAL(receivedResponse(QWebDownloadItem*)), q, SLOT(_q_onReceivedResponseFromDownload(QWebDownloadItem*)));
    QtWebContext::downloadManager()->addDownload(download, downloadItem);
}

void QQuickWebViewPrivate::_q_onVisibleChanged()
{
    webPageProxy->viewStateDidChange(WebPageProxy::ViewIsVisible);
}

void QQuickWebViewPrivate::_q_onUrlChanged()
{
    updateIcon();
}

void QQuickWebViewPrivate::_q_onIconChangedForPageURL(const QString& pageUrl)
{
    if (pageUrl != QString(m_currentUrl))
        return;

    updateIcon();
}

/* Called either when the url changes, or when the icon for the current page changes */
void QQuickWebViewPrivate::updateIcon()
{
    Q_Q(QQuickWebView);

    QQuickView* view = qobject_cast<QQuickView*>(q->window());
    if (!view)
        return;

    QWebIconImageProvider* provider = static_cast<QWebIconImageProvider*>(
                view->engine()->imageProvider(QWebIconImageProvider::identifier()));
    if (!provider)
        return;

    WTF::String iconUrl = provider->iconURLForPageURLInContext(m_currentUrl, context.get());

    if (iconUrl == m_iconUrl)
        return;

    m_iconUrl = iconUrl;
    emit q->iconChanged();
}

void QQuickWebViewPrivate::_q_onReceivedResponseFromDownload(QWebDownloadItem* downloadItem)
{
    // Now that our downloadItem has everything we need we can emit downloadRequested.
    if (!downloadItem)
        return;

    Q_Q(QQuickWebView);
    QQmlEngine::setObjectOwnership(downloadItem, QQmlEngine::JavaScriptOwnership);
    emit q->experimental()->downloadRequested(downloadItem);
}

void QQuickWebViewPrivate::runJavaScriptAlert(const QString& alertText)
{
    Q_Q(QQuickWebView);
    QtDialogRunner dialogRunner(q);
    if (!dialogRunner.initForAlert(alertText))
        return;

    dialogRunner.run();
}

bool QQuickWebViewPrivate::runJavaScriptConfirm(const QString& message)
{
    Q_Q(QQuickWebView);
    QtDialogRunner dialogRunner(q);
    if (!dialogRunner.initForConfirm(message))
        return true;

    dialogRunner.run();

    return dialogRunner.wasAccepted();
}

QString QQuickWebViewPrivate::runJavaScriptPrompt(const QString& message, const QString& defaultValue, bool& ok)
{
    Q_Q(QQuickWebView);
    QtDialogRunner dialogRunner(q);
    if (!dialogRunner.initForPrompt(message, defaultValue)) {
        ok = true;
        return defaultValue;
    }

    dialogRunner.run();

    ok = dialogRunner.wasAccepted();
    return dialogRunner.result();
}

void QQuickWebViewPrivate::handleAuthenticationRequiredRequest(const QString& hostname, const QString& realm, const QString& prefilledUsername, QString& username, QString& password)
{
    Q_Q(QQuickWebView);
    QtDialogRunner dialogRunner(q);
    if (!dialogRunner.initForAuthentication(hostname, realm, prefilledUsername))
        return;

    dialogRunner.run();

    username = dialogRunner.username();
    password = dialogRunner.password();
}

void QQuickWebViewPrivate::handleProxyAuthenticationRequiredRequest(const QString& hostname, uint16_t port, const QString& prefilledUsername, QString& username, QString& password)
{
    Q_Q(QQuickWebView);
    QtDialogRunner dialogRunner(q);
    if (!dialogRunner.initForProxyAuthentication(hostname, port, prefilledUsername))
        return;

    dialogRunner.run();

    username = dialogRunner.username();
    password = dialogRunner.password();
}

bool QQuickWebViewPrivate::handleCertificateVerificationRequest(const QString& hostname)
{
    Q_Q(QQuickWebView);

    if (m_allowAnyHTTPSCertificateForLocalHost
        && (hostname == QStringLiteral("127.0.0.1") || hostname == QStringLiteral("localhost")))
        return true;

    QtDialogRunner dialogRunner(q);
    if (!dialogRunner.initForCertificateVerification(hostname))
        return false;

    dialogRunner.run();

    return dialogRunner.wasAccepted();
}

void QQuickWebViewPrivate::chooseFiles(WKOpenPanelResultListenerRef listenerRef, const QStringList& selectedFileNames, QtWebPageUIClient::FileChooserType type)
{
    Q_Q(QQuickWebView);

    QtDialogRunner dialogRunner(q);
    if (!dialogRunner.initForFilePicker(selectedFileNames, (type == QtWebPageUIClient::MultipleFilesSelection)))
        return;

    dialogRunner.run();

    if (dialogRunner.wasAccepted()) {
        QStringList selectedPaths = dialogRunner.filePaths();

        Vector<RefPtr<APIObject> > wkFiles(selectedPaths.size());
        for (unsigned i = 0; i < selectedPaths.size(); ++i)
            wkFiles[i] = WebURL::create(QUrl::fromLocalFile(selectedPaths.at(i)).toString());            

        WKOpenPanelResultListenerChooseFiles(listenerRef, toAPI(ImmutableArray::adopt(wkFiles).leakRef()));
    } else
        WKOpenPanelResultListenerCancel(listenerRef);

}

quint64 QQuickWebViewPrivate::exceededDatabaseQuota(const QString& databaseName, const QString& displayName, WKSecurityOriginRef securityOrigin, quint64 currentQuota, quint64 currentOriginUsage, quint64 currentDatabaseUsage, quint64 expectedUsage)
{
    Q_Q(QQuickWebView);
    QtDialogRunner dialogRunner(q);
    if (!dialogRunner.initForDatabaseQuotaDialog(databaseName, displayName, securityOrigin, currentQuota, currentOriginUsage, currentDatabaseUsage, expectedUsage))
        return 0;

    dialogRunner.run();

    return dialogRunner.wasAccepted() ? dialogRunner.databaseQuota() : 0;
}

/* The 'WebView' attached property allows items spawned by the webView to
   refer back to the originating webView through 'WebView.view', similar
   to how ListView.view and GridView.view is exposed to items. */
QQuickWebViewAttached::QQuickWebViewAttached(QObject* object)
    : QObject(object)
    , m_view(0)
{
}

void QQuickWebViewAttached::setView(QQuickWebView* view)
{
    if (m_view == view)
        return;
    m_view = view;
    emit viewChanged();
}

QQuickWebViewAttached* QQuickWebView::qmlAttachedProperties(QObject* object)
{
    return new QQuickWebViewAttached(object);
}



void QQuickWebViewPrivate::addAttachedPropertyTo(QObject* object)
{
    Q_Q(QQuickWebView);
    QQuickWebViewAttached* attached = static_cast<QQuickWebViewAttached*>(qmlAttachedPropertiesObject<QQuickWebView>(object));
    attached->setView(q);
}

bool QQuickWebViewPrivate::navigatorQtObjectEnabled() const
{
    return m_navigatorQtObjectEnabled;
}

void QQuickWebViewPrivate::setNavigatorQtObjectEnabled(bool enabled)
{
    ASSERT(enabled != m_navigatorQtObjectEnabled);
    // FIXME: Currently we have to keep this information in both processes and the setting is asynchronous.
    m_navigatorQtObjectEnabled = enabled;
    context->setNavigatorQtObjectEnabled(webPageProxy.get(), enabled);
}

static QString readUserScript(const QUrl& url)
{
    QString path;
    if (url.isLocalFile())
        path = url.toLocalFile();
    else if (url.scheme() == QLatin1String("qrc"))
        path = QStringLiteral(":") + url.path();
    else {
        qWarning("QQuickWebView: Couldn't open '%s' as user script because only file:/// and qrc:/// URLs are supported.", qPrintable(url.toString()));
        return QString();
    }

    QFile file(path);
    if (!file.open(QIODevice::ReadOnly | QIODevice::Text)) {
        qWarning("QQuickWebView: Couldn't open '%s' as user script due to error '%s'.", qPrintable(url.toString()), qPrintable(file.errorString()));
        return QString();
    }

    QString contents = QString::fromUtf8(file.readAll());
    if (contents.isEmpty())
        qWarning("QQuickWebView: Ignoring '%s' as user script because file is empty.", qPrintable(url.toString()));

    return contents;
}

void QQuickWebViewPrivate::updateUserScripts()
{
    Vector<String> scripts;
    scripts.reserveCapacity(userScripts.size());

    for (unsigned i = 0; i < userScripts.size(); ++i) {
        const QUrl& url = userScripts.at(i);
        if (!url.isValid()) {
            qWarning("QQuickWebView: Couldn't open '%s' as user script because URL is invalid.", qPrintable(url.toString()));
            continue;
        }

        QString contents = readUserScript(url);
        if (contents.isEmpty())
            continue;
        scripts.append(String(contents));
    }

    webPageProxy->setUserScripts(scripts);
}

void QQuickWebViewPrivate::updateSchemeDelegates()
{
    webPageProxy->registerApplicationScheme(ASCIILiteral("qrc"));

    QQmlListProperty<QQuickUrlSchemeDelegate> schemes = experimental->schemeDelegates();
    for (int i = 0, numSchemes = experimental->schemeDelegates_Count(&schemes); i < numSchemes; ++i) {
        QQuickUrlSchemeDelegate* scheme = experimental->schemeDelegates_At(&schemes, i);
        webPageProxy->registerApplicationScheme(scheme->scheme());
    }
}

QPointF QQuickWebViewPrivate::contentPos() const
{
    Q_Q(const QQuickWebView);
    return QPointF(q->contentX(), q->contentY());
}

void QQuickWebViewPrivate::setContentPos(const QPointF& pos)
{
    Q_Q(QQuickWebView);
    q->setContentX(pos.x());
    q->setContentY(pos.y());
}

WebCore::IntSize QQuickWebViewPrivate::viewSize() const
{
    return WebCore::IntSize(pageView->width(), pageView->height());
}

/*!
    \internal

    \qmlsignal WebViewExperimental::onMessageReceived(var message)

    \brief Emitted when JavaScript code executing on the web page calls navigator.qt.postMessage().

    \sa postMessage
*/
void QQuickWebViewPrivate::didReceiveMessageFromNavigatorQtObject(const String& message)
{
    QVariantMap variantMap;
    variantMap.insert(QLatin1String("data"), QString(message));
    variantMap.insert(QLatin1String("origin"), q_ptr->url());
    emit q_ptr->experimental()->messageReceived(variantMap);
}

QQuickWebViewLegacyPrivate::QQuickWebViewLegacyPrivate(QQuickWebView* viewport)
    : QQuickWebViewPrivate(viewport)
{
}

void QQuickWebViewLegacyPrivate::initialize(WKContextRef contextRef, WKPageGroupRef pageGroupRef)
{
    QQuickWebViewPrivate::initialize(contextRef, pageGroupRef);

    // Trigger setting of correct visibility flags after everything was allocated and initialized.
    _q_onVisibleChanged();
}

void QQuickWebViewLegacyPrivate::updateViewportSize()
{
    Q_Q(QQuickWebView);
    QSizeF viewportSize = q->boundingRect().size();
    if (viewportSize.isEmpty())
        return;

    pageView->setContentsSize(viewportSize);

    // The fixed layout is handled by the FrameView and the drawing area doesn't behave differently
    // whether its fixed or not. We still need to tell the drawing area which part of it
    // has to be rendered on tiles, and in desktop mode it's all of it.
    webPageProxy->drawingArea()->setSize(viewportSize.toSize(), IntSize());
    // The backing store scale factor should already be set to the device pixel ratio
    // of the underlying window, thus we set the effective scale to 1 here.
    webPageProxy->drawingArea()->setVisibleContentsRect(FloatRect(FloatPoint(), FloatSize(viewportSize)), 1, FloatPoint());
}

qreal QQuickWebViewLegacyPrivate::zoomFactor() const
{
    return webPageProxy->pageZoomFactor();
}

void QQuickWebViewLegacyPrivate::setZoomFactor(qreal factor)
{
    webPageProxy->setPageZoomFactor(factor);
}

QQuickWebViewFlickablePrivate::QQuickWebViewFlickablePrivate(QQuickWebView* viewport)
    : QQuickWebViewPrivate(viewport)
{
}

void QQuickWebViewFlickablePrivate::initialize(WKContextRef contextRef, WKPageGroupRef pageGroupRef)
{
    QQuickWebViewPrivate::initialize(contextRef, pageGroupRef);
}

void QQuickWebViewFlickablePrivate::onComponentComplete()
{
    QQuickWebViewPrivate::onComponentComplete();

    Q_Q(QQuickWebView);
    m_pageViewportControllerClient.reset(new PageViewportControllerClientQt(q, pageView.data()));
    m_pageViewportController.reset(new PageViewportController(webPageProxy.get(), m_pageViewportControllerClient.data()));
    pageView->eventHandler()->setViewportController(m_pageViewportControllerClient.data());

    // Trigger setting of correct visibility flags after everything was allocated and initialized.
    _q_onVisibleChanged();
}

void QQuickWebViewFlickablePrivate::didChangeViewportProperties(const WebCore::ViewportAttributes& newAttributes)
{
    if (m_pageViewportController)
        m_pageViewportController->didChangeViewportAttributes(newAttributes);
}

void QQuickWebViewFlickablePrivate::updateViewportSize()
{
    Q_Q(QQuickWebView);

    if (m_pageViewportController)
        m_pageViewportController->didChangeViewportSize(FloatSize(q->width(), q->height()));
}

void QQuickWebViewFlickablePrivate::pageDidRequestScroll(const QPoint& pos)
{
    if (m_pageViewportController)
        m_pageViewportController->pageDidRequestScroll(pos);
}

void QQuickWebViewFlickablePrivate::handleMouseEvent(QMouseEvent* event)
{
    if (!pageView->eventHandler())
        return;

    // FIXME: Update the axis locker for mouse events as well.
    pageView->eventHandler()->handleInputEvent(event);
}

QQuickWebViewExperimental::QQuickWebViewExperimental(QQuickWebView *webView, QQuickWebViewPrivate* webViewPrivate)
    : QObject(webView)
    , q_ptr(webView)
    , d_ptr(webViewPrivate)
    , schemeParent(new QObject(this))
    , m_test(new QWebKitTest(webViewPrivate, this))
{
}

QQuickWebViewExperimental::~QQuickWebViewExperimental()
{
}

void QQuickWebViewExperimental::setRenderToOffscreenBuffer(bool enable)
{
    Q_D(QQuickWebView);
    d->setRenderToOffscreenBuffer(enable);
}

bool QQuickWebViewExperimental::renderToOffscreenBuffer() const
{
    Q_D(const QQuickWebView);
    return d->renderToOffscreenBuffer();
}

bool QQuickWebViewExperimental::transparentBackground() const
{
    Q_D(const QQuickWebView);
    return d->transparentBackground();
}
void QQuickWebViewExperimental::setTransparentBackground(bool enable)
{
    Q_D(QQuickWebView);
    d->setTransparentBackground(enable);
}

bool QQuickWebViewExperimental::useDefaultContentItemSize() const
{
    Q_D(const QQuickWebView);
    return d->m_useDefaultContentItemSize;
}

void QQuickWebViewExperimental::setUseDefaultContentItemSize(bool enable)
{
    Q_D(QQuickWebView);
    d->m_useDefaultContentItemSize = enable;
}

/*!
    \internal

    \qmlproperty int WebViewExperimental::preferredMinimumContentsWidth
    \brief Minimum contents width when not overriden by the page itself.

    Unless the page defines how contents should be laid out, using e.g.
    the viewport meta tag, it is laid out given the width of the viewport
    (in CSS units).

    This setting can be used to enforce a minimum width when the page
    does not define a width itself. This is useful for laying out pages
    designed for big screens, commonly knows as desktop pages, on small
    devices.

    The default value is 0, but the value of 980 is recommented for small
    screens as it provides a good trade off between legitable pages and
    non-broken content.
 */
int QQuickWebViewExperimental::preferredMinimumContentsWidth() const
{
    Q_D(const QQuickWebView);
    return d->webPageProxy->pageGroup()->preferences()->layoutFallbackWidth();
}

void QQuickWebViewExperimental::setPreferredMinimumContentsWidth(int width)
{
    Q_D(QQuickWebView);
    WebPreferences* webPreferences = d->webPageProxy->pageGroup()->preferences();

    if (width == webPreferences->layoutFallbackWidth())
        return;

    webPreferences->setLayoutFallbackWidth(width);
    emit preferredMinimumContentsWidthChanged();
}

void QQuickWebViewExperimental::setFlickableViewportEnabled(bool enable)
{
    s_flickableViewportEnabled = enable;
}

bool QQuickWebViewExperimental::flickableViewportEnabled()
{
    return s_flickableViewportEnabled;
}

/*!
    \internal

    \qmlmethod void WebViewExperimental::postMessage(string message)

    \brief Post a message to an onmessage function registered with the navigator.qt object
           by JavaScript code executing on the page.

    \sa onMessageReceived
*/

void QQuickWebViewExperimental::postMessage(const QString& message)
{
    Q_D(QQuickWebView);
    d->context->postMessageToNavigatorQtObject(d->webPageProxy.get(), message);
}

QQmlComponent* QQuickWebViewExperimental::alertDialog() const
{
    Q_D(const QQuickWebView);
    return d->alertDialog;
}

void QQuickWebViewExperimental::setAlertDialog(QQmlComponent* alertDialog)
{
    Q_D(QQuickWebView);
    if (d->alertDialog == alertDialog)
        return;
    d->alertDialog = alertDialog;
    emit alertDialogChanged();
}

QQmlComponent* QQuickWebViewExperimental::confirmDialog() const
{
    Q_D(const QQuickWebView);
    return d->confirmDialog;
}

void QQuickWebViewExperimental::setConfirmDialog(QQmlComponent* confirmDialog)
{
    Q_D(QQuickWebView);
    if (d->confirmDialog == confirmDialog)
        return;
    d->confirmDialog = confirmDialog;
    emit confirmDialogChanged();
}

QWebNavigationHistory* QQuickWebViewExperimental::navigationHistory() const
{
    return d_ptr->navigationHistory.get();
}

QQmlComponent* QQuickWebViewExperimental::promptDialog() const
{
    Q_D(const QQuickWebView);
    return d->promptDialog;
}

QWebPreferences* QQuickWebViewExperimental::preferences() const
{
    QQuickWebViewPrivate* const d = d_ptr;
    if (!d->preferences)
        d->preferences = adoptPtr(QWebPreferencesPrivate::createPreferences(d));
    return d->preferences.get();
}

void QQuickWebViewExperimental::setPromptDialog(QQmlComponent* promptDialog)
{
    Q_D(QQuickWebView);
    if (d->promptDialog == promptDialog)
        return;
    d->promptDialog = promptDialog;
    emit promptDialogChanged();
}

QQmlComponent* QQuickWebViewExperimental::authenticationDialog() const
{
    Q_D(const QQuickWebView);
    return d->authenticationDialog;
}

void QQuickWebViewExperimental::setAuthenticationDialog(QQmlComponent* authenticationDialog)
{
    Q_D(QQuickWebView);
    if (d->authenticationDialog == authenticationDialog)
        return;
    d->authenticationDialog = authenticationDialog;
    emit authenticationDialogChanged();
}

QQmlComponent* QQuickWebViewExperimental::proxyAuthenticationDialog() const
{
    Q_D(const QQuickWebView);
    return d->proxyAuthenticationDialog;
}

void QQuickWebViewExperimental::setProxyAuthenticationDialog(QQmlComponent* proxyAuthenticationDialog)
{
    Q_D(QQuickWebView);
    if (d->proxyAuthenticationDialog == proxyAuthenticationDialog)
        return;
    d->proxyAuthenticationDialog = proxyAuthenticationDialog;
    emit proxyAuthenticationDialogChanged();
}
QQmlComponent* QQuickWebViewExperimental::certificateVerificationDialog() const
{
    Q_D(const QQuickWebView);
    return d->certificateVerificationDialog;
}

void QQuickWebViewExperimental::setCertificateVerificationDialog(QQmlComponent* certificateVerificationDialog)
{
    Q_D(QQuickWebView);
    if (d->certificateVerificationDialog == certificateVerificationDialog)
        return;
    d->certificateVerificationDialog = certificateVerificationDialog;
    emit certificateVerificationDialogChanged();
}

QQmlComponent* QQuickWebViewExperimental::itemSelector() const
{
    Q_D(const QQuickWebView);
    return d->itemSelector;
}

void QQuickWebViewExperimental::setItemSelector(QQmlComponent* itemSelector)
{
    Q_D(QQuickWebView);
    if (d->itemSelector == itemSelector)
        return;
    d->itemSelector = itemSelector;
    emit itemSelectorChanged();
}

QQmlComponent* QQuickWebViewExperimental::filePicker() const
{
    Q_D(const QQuickWebView);
    return d->filePicker;
}

void QQuickWebViewExperimental::setFilePicker(QQmlComponent* filePicker)
{
    Q_D(QQuickWebView);
    if (d->filePicker == filePicker)
        return;
    d->filePicker = filePicker;
    emit filePickerChanged();
}

QQmlComponent* QQuickWebViewExperimental::databaseQuotaDialog() const
{
    Q_D(const QQuickWebView);
    return d->databaseQuotaDialog;
}

void QQuickWebViewExperimental::setDatabaseQuotaDialog(QQmlComponent* databaseQuotaDialog)
{
    Q_D(QQuickWebView);
    if (d->databaseQuotaDialog == databaseQuotaDialog)
        return;
    d->databaseQuotaDialog = databaseQuotaDialog;
    emit databaseQuotaDialogChanged();
}

QQmlComponent* QQuickWebViewExperimental::colorChooser() const
{
    Q_D(const QQuickWebView);
    return d->colorChooser;
}

void QQuickWebViewExperimental::setColorChooser(QQmlComponent* colorChooser)
{
    Q_D(QQuickWebView);
    if (d->colorChooser == colorChooser)
        return;

    d->colorChooser = colorChooser;
    emit colorChooserChanged();
}

QString QQuickWebViewExperimental::userAgent() const
{
    Q_D(const QQuickWebView);
    return d->webPageProxy->userAgent();
}

void QQuickWebViewExperimental::setUserAgent(const QString& userAgent)
{
    Q_D(QQuickWebView);
    if (userAgent == QString(d->webPageProxy->userAgent()))
        return;

    d->webPageProxy->setUserAgent(userAgent);
    emit userAgentChanged();
}

/*!
    \internal

    \qmlproperty int WebViewExperimental::deviceWidth
    \brief The device width used by the viewport calculations.

    The value used when calculation the viewport, eg. what is used for 'device-width' when
    used in the viewport meta tag. If unset (zero or negative width), the width of the
    actual viewport is used instead.
*/

int QQuickWebViewExperimental::deviceWidth() const
{
    Q_D(const QQuickWebView);
    return d->webPageProxy->pageGroup()->preferences()->deviceWidth();
}

void QQuickWebViewExperimental::setDeviceWidth(int value)
{
    Q_D(QQuickWebView);
    d->webPageProxy->pageGroup()->preferences()->setDeviceWidth(qMax(0, value));
    emit deviceWidthChanged();
}

/*!
    \internal

    \qmlproperty int WebViewExperimental::deviceHeight
    \brief The device width used by the viewport calculations.

    The value used when calculation the viewport, eg. what is used for 'device-height' when
    used in the viewport meta tag. If unset (zero or negative height), the height of the
    actual viewport is used instead.
*/

int QQuickWebViewExperimental::deviceHeight() const
{
    Q_D(const QQuickWebView);
    return d->webPageProxy->pageGroup()->preferences()->deviceHeight();
}

void QQuickWebViewExperimental::setDeviceHeight(int value)
{
    Q_D(QQuickWebView);
    d->webPageProxy->pageGroup()->preferences()->setDeviceHeight(qMax(0, value));
    emit deviceHeightChanged();
}

/*!
    \internal

    \qmlmethod void WebViewExperimental::evaluateJavaScript(string script [, function(result)])

    \brief Evaluates the specified JavaScript and, if supplied, calls a function with the result.
*/

void QQuickWebViewExperimental::evaluateJavaScript(const QString& script, const QJSValue& value)
{
    JSCallbackClosure* closure = new JSCallbackClosure;

    closure->receiver = this;
    closure->value = value;

    d_ptr->webPageProxy.get()->runJavaScriptInMainFrame(script, ScriptValueCallback::create(closure, javaScriptCallback));
}

QList<QUrl> QQuickWebViewExperimental::userScripts() const
{
    Q_D(const QQuickWebView);
    return d->userScripts;
}

void QQuickWebViewExperimental::setUserScripts(const QList<QUrl>& userScripts)
{
    Q_D(QQuickWebView);
    if (d->userScripts == userScripts)
        return;
    d->userScripts = userScripts;
    d->updateUserScripts();
    emit userScriptsChanged();
}

QUrl QQuickWebViewExperimental::remoteInspectorUrl() const
{
#if ENABLE(INSPECTOR_SERVER)
    return QUrl(WebInspectorServer::shared().inspectorUrlForPageID(d_ptr->webPageProxy->inspector()->remoteInspectionPageID()));
#else
    return QUrl();
#endif
}

QQuickUrlSchemeDelegate* QQuickWebViewExperimental::schemeDelegates_At(QQmlListProperty<QQuickUrlSchemeDelegate>* property, int index)
{
    const QObjectList children = property->object->children();
    if (index < children.count())
        return static_cast<QQuickUrlSchemeDelegate*>(children.at(index));
    return 0;
}

void QQuickWebViewExperimental::schemeDelegates_Append(QQmlListProperty<QQuickUrlSchemeDelegate>* property, QQuickUrlSchemeDelegate *scheme)
{
    if (!scheme->scheme().compare(QLatin1String("qrc"), Qt::CaseInsensitive)) {
        qWarning("WARNING: The qrc scheme is reserved to be handled internally. The handler will be ignored.");
        delete scheme;
        return;
    }

    QObject* schemeParent = property->object;
    scheme->setParent(schemeParent);
    QQuickWebViewExperimental* webViewExperimental = qobject_cast<QQuickWebViewExperimental*>(property->object->parent());
    if (!webViewExperimental)
        return;
    scheme->reply()->setWebViewExperimental(webViewExperimental);
    QQuickWebViewPrivate* d = webViewExperimental->d_func();
    d->webPageProxy->registerApplicationScheme(scheme->scheme());
}

int QQuickWebViewExperimental::schemeDelegates_Count(QQmlListProperty<QQuickUrlSchemeDelegate>* property)
{
    return property->object->children().count();
}

void QQuickWebViewExperimental::schemeDelegates_Clear(QQmlListProperty<QQuickUrlSchemeDelegate>* property)
{
    const QObjectList children = property->object->children();
    for (int index = 0; index < children.count(); index++) {
        QObject* child = children.at(index);
        child->setParent(0);
        delete child;
    }
}

QQmlListProperty<QQuickUrlSchemeDelegate> QQuickWebViewExperimental::schemeDelegates()
{
    return QQmlListProperty<QQuickUrlSchemeDelegate>(schemeParent, 0,
            QQuickWebViewExperimental::schemeDelegates_Append,
            QQuickWebViewExperimental::schemeDelegates_Count,
            QQuickWebViewExperimental::schemeDelegates_At,
            QQuickWebViewExperimental::schemeDelegates_Clear);
}

void QQuickWebViewExperimental::invokeApplicationSchemeHandler(PassRefPtr<QtRefCountedNetworkRequestData> request)
{
    RefPtr<QtRefCountedNetworkRequestData> req = request;
    if (req->data().m_scheme.startsWith("qrc", false)) {
        QQuickQrcSchemeDelegate qrcDelegate(QUrl(QString(req->data().m_urlString)));
        qrcDelegate.request()->setNetworkRequestData(req);
        qrcDelegate.reply()->setNetworkRequestData(req);
        qrcDelegate.reply()->setWebViewExperimental(this);
        qrcDelegate.readResourceAndSend();
        return;
    }

    const QObjectList children = schemeParent->children();
    for (int index = 0; index < children.count(); index++) {
        QQuickUrlSchemeDelegate* delegate = qobject_cast<QQuickUrlSchemeDelegate*>(children.at(index));
        if (!delegate)
            continue;
        if (!delegate->scheme().compare(QString(req->data().m_scheme), Qt::CaseInsensitive)) {
            delegate->request()->setNetworkRequestData(req);
            delegate->reply()->setNetworkRequestData(req);
            emit delegate->receivedRequest();
            return;
        }
    }
}

void QQuickWebViewExperimental::sendApplicationSchemeReply(QQuickNetworkReply* reply)
{
    d_ptr->webPageProxy->sendApplicationSchemeReply(reply);
}

void QQuickWebViewExperimental::goForwardTo(int index)
{
    d_ptr->navigationHistory->d->goForwardTo(index);
}

void QQuickWebViewExperimental::goBackTo(int index)
{
    d_ptr->navigationHistory->d->goBackTo(index);
}

QWebKitTest* QQuickWebViewExperimental::test()
{
    return m_test;
}

QQuickWebPage* QQuickWebViewExperimental::page()
{
    return q_ptr->page();
}

/*!
    \page qtwebkit-index.html
    \title Qt WebKit

    The WebView API allows QML applications to render regions of dynamic
    web content. A \e{WebView} component may share the screen with other
    QML components or encompass the full screen as specified within the
    QML application.

    QML WebView version 3.0 is incompatible with previous QML \l
    {QtWebKit1::WebView} {WebView} API versions.  It allows an
    application to load pages into the WebView, either by URL or with
    an HTML string, and navigate within session history.  By default,
    links to different pages load within the same WebView, but applications
    may intercept requests to delegate links to other functions.

    This sample QML application loads a web page, responds to session
    history context, and intercepts requests for external links:

    \code
    import QtQuick 2.0
    import QtWebKit 3.0

    Page {
        WebView {
            id: webview
            url: "http://qt-project.org"
            width: parent.width
            height: parent.height
            onNavigationRequested: {
                // detect URL scheme prefix, most likely an external link
                var schemaRE = /^\w+:/;
                if (schemaRE.test(request.url)) {
                    request.action = WebView.AcceptRequest;
                } else {
                    request.action = WebView.IgnoreRequest;
                    // delegate request.url here
                }
            }
        }
    }
    \endcode

    \section1 Examples

    There are several Qt WebKit examples located in the
    \l{Qt WebKit Examples} page.

*/


/*!
    \qmltype WebView
    \instantiates QQuickWebView
    \inqmlmodule QtWebKit 3.0
    \brief A WebView renders web content within a QML application
*/

QQuickWebView::QQuickWebView(QQuickItem* parent)
    : QQuickFlickable(parent)
    , d_ptr(createPrivateObject(this))
{
    Q_D(QQuickWebView);
    d->initialize();
}

QQuickWebView::QQuickWebView(WKContextRef contextRef, WKPageGroupRef pageGroupRef, QQuickItem* parent)
    : QQuickFlickable(parent)
    , d_ptr(createPrivateObject(this))
{
    Q_D(QQuickWebView);
    d->initialize(contextRef, pageGroupRef);
}

QQuickWebView::~QQuickWebView()
{
}

QQuickWebPage* QQuickWebView::page()
{
    Q_D(QQuickWebView);
    return d->pageView.data();
}

/*!
    \qmlmethod void WebView::goBack()

    Go backward within the browser's session history, if possible.
    (Equivalent to the \c{window.history.back()} DOM method.)

    \sa WebView::canGoBack
*/
void QQuickWebView::goBack()
{
    Q_D(QQuickWebView);
    d->webPageProxy->goBack();
}

/*!
    \qmlmethod void WebView::goForward()

    Go forward within the browser's session history, if possible.
    (Equivalent to the \c{window.history.forward()} DOM method.)
*/
void QQuickWebView::goForward()
{
    Q_D(QQuickWebView);
    d->webPageProxy->goForward();
}

/*!
    \qmlmethod void WebView::stop()

    Stop loading the current page.
*/
void QQuickWebView::stop()
{
    Q_D(QQuickWebView);
    d->webPageProxy->stopLoading();
}

/*!
    \qmlmethod void WebView::reload()

    Reload the current page. (Equivalent to the
    \c{window.location.reload()} DOM method.)
*/
void QQuickWebView::reload()
{
    Q_D(QQuickWebView);

    WebFrameProxy* mainFrame = d->webPageProxy->mainFrame();
    if (mainFrame && !mainFrame->unreachableURL().isEmpty() && mainFrame->url() != blankURL()) {
        // We are aware of the unreachable url on the UI process side, but since we haven't
        // loaded alternative/subsitute data for it (an error page eg.) WebCore doesn't know
        // about the unreachable url yet. If we just do a reload at this point WebCore will try to
        // reload the currently committed url instead of the unrachable url. To work around this
        // we override the reload here by doing a manual load.
        d->webPageProxy->loadURL(mainFrame->unreachableURL());
        // FIXME: We should make WebCore aware of the unreachable url regardless of substitute-loads
        return;
    }

    const bool reloadFromOrigin = true;
    d->webPageProxy->reload(reloadFromOrigin);
}

/*!
    \qmlproperty url WebView::url

    The location of the currently displaying HTML page. This writable
    property offers the main interface to load a page into a web view.
    It functions the same as the \c{window.location} DOM property.

    \sa WebView::loadHtml()
*/
QUrl QQuickWebView::url() const
{
    Q_D(const QQuickWebView);

    // FIXME: Enable once we are sure this should not trigger
    // Q_ASSERT(d->m_currentUrl == d->webPageProxy->activeURL());

    return QUrl(d->m_currentUrl);
}

void QQuickWebView::setUrl(const QUrl& url)
{
    Q_D(QQuickWebView);

    if (url.isEmpty())
        return;

    d->webPageProxy->loadURL(url.toString());
    emitUrlChangeIfNeeded();
}

// Make sure we don't emit urlChanged unless it actually changed
void QQuickWebView::emitUrlChangeIfNeeded()
{
    Q_D(QQuickWebView);

    WTF::String activeUrl = d->webPageProxy->activeURL();
    if (activeUrl != d->m_currentUrl) {
        d->m_currentUrl = activeUrl;
        emit urlChanged();
    }
}

/*!
    \qmlproperty url WebView::icon

    The location of the currently displaying Web site icon, also known as favicon
    or shortcut icon. This read-only URL corresponds to the image used within a
    mobile browser application to represent a bookmarked page on the device's home
    screen.

    This example uses the \c{icon} property to build an \c{Image} element:

    \code
    Image {
        id: appIcon
        source: webView.icon != "" ? webView.icon : "fallbackFavIcon.png";
        ...
    }
    \endcode
*/
QUrl QQuickWebView::icon() const
{
    Q_D(const QQuickWebView);
    return QUrl(d->m_iconUrl);
}

/*!
    \qmlproperty int WebView::loadProgress

    The amount of the page that has been loaded, expressed as an integer
    percentage in the range from \c{0} to \c{100}.
*/
int QQuickWebView::loadProgress() const
{
    Q_D(const QQuickWebView);
    return d->loadProgress();
}

/*!
    \qmlproperty bool WebView::canGoBack

    Returns \c{true} if there are prior session history entries, \c{false}
    otherwise.
*/
bool QQuickWebView::canGoBack() const
{
    Q_D(const QQuickWebView);
    return d->webPageProxy->canGoBack();
}

/*!
    \qmlproperty bool WebView::canGoForward

    Returns \c{true} if there are subsequent session history entries,
    \c{false} otherwise.
*/
bool QQuickWebView::canGoForward() const
{
    Q_D(const QQuickWebView);
    return d->webPageProxy->canGoForward();
}

/*!
    \qmlproperty bool WebView::loading

    Returns \c{true} if the HTML page is currently loading, \c{false} otherwise.
*/
bool QQuickWebView::loading() const
{
    Q_D(const QQuickWebView);
    RefPtr<WebKit::WebFrameProxy> mainFrame = d->webPageProxy->mainFrame();
    return mainFrame && !(WebFrameProxy::LoadStateFinished == mainFrame->loadState());
}

/*!
    \internal
 */

QPointF QQuickWebView::mapToWebContent(const QPointF& pointInViewCoordinates) const
{
    Q_D(const QQuickWebView);
    return d->pageView->transformFromItem().map(pointInViewCoordinates);
}

/*!
    \internal
 */

QRectF QQuickWebView::mapRectToWebContent(const QRectF& rectInViewCoordinates) const
{
    Q_D(const QQuickWebView);
    return d->pageView->transformFromItem().mapRect(rectInViewCoordinates);
}

/*!
    \internal
 */

QPointF QQuickWebView::mapFromWebContent(const QPointF& pointInCSSCoordinates) const
{
    Q_D(const QQuickWebView);
    return d->pageView->transformToItem().map(pointInCSSCoordinates);
}

/*!
    \internal
 */
QRectF QQuickWebView::mapRectFromWebContent(const QRectF& rectInCSSCoordinates) const
{
    Q_D(const QQuickWebView);
    return d->pageView->transformToItem().mapRect(rectInCSSCoordinates);
}

/*!
    \qmlproperty string WebView::title

    The title of the currently displaying HTML page, a read-only value
    that reflects the contents of the \c{<title>} tag.
*/
QString QQuickWebView::title() const
{
    Q_D(const QQuickWebView);
    return d->webPageProxy->pageTitle();
}

QVariant QQuickWebView::inputMethodQuery(Qt::InputMethodQuery property) const
{
    Q_D(const QQuickWebView);
    const EditorState& state = d->webPageProxy->editorState();

    switch(property) {
    case Qt::ImCursorRectangle:
        return QRectF(state.cursorRect);
    case Qt::ImFont:
        return QVariant();
    case Qt::ImCursorPosition:
        return QVariant(static_cast<int>(state.cursorPosition));
    case Qt::ImAnchorPosition:
        return QVariant(static_cast<int>(state.anchorPosition));
    case Qt::ImSurroundingText:
        return QString(state.surroundingText);
    case Qt::ImCurrentSelection:
        return QString(state.selectedText);
    case Qt::ImMaximumTextLength:
        return QVariant(); // No limit.
    case Qt::ImHints:
        return int(Qt::InputMethodHints(state.inputMethodHints));
    default:
        // Rely on the base implementation for ImEnabled, ImHints and ImPreferredLanguage.
        return QQuickFlickable::inputMethodQuery(property);
    }
}

/*!
    internal

    The experimental module consisting on experimental API which will break
    from version to version.
*/
QQuickWebViewExperimental* QQuickWebView::experimental() const
{
    Q_D(const QQuickWebView);
    return d->experimental;
}

/*!
    \internal
*/
void QQuickWebView::platformInitialize()
{
    JSC::initializeThreading();
    WTF::initializeMainThread();
}

bool QQuickWebView::childMouseEventFilter(QQuickItem* item, QEvent* event)
{
    if (!isVisible() || !isEnabled())
        return false;

    // This function is used by MultiPointTouchArea and PinchArea to filter
    // touch events, thus to hinder the canvas from sending synthesized
    // mouse events to the Flickable implementation we need to reimplement
    // childMouseEventFilter to ignore touch and mouse events.

    switch (event->type()) {
    case QEvent::MouseButtonPress:
    case QEvent::MouseMove:
    case QEvent::MouseButtonRelease:
    case QEvent::TouchBegin:
    case QEvent::TouchUpdate:
    case QEvent::TouchEnd:
        // Force all mouse and touch events through the default propagation path.
        return false;
    default:
        ASSERT(event->type() == QEvent::UngrabMouse);
        break;
    }

    return QQuickFlickable::childMouseEventFilter(item, event);
}

void QQuickWebView::geometryChanged(const QRectF& newGeometry, const QRectF& oldGeometry)
{
    Q_D(QQuickWebView);
    QQuickFlickable::geometryChanged(newGeometry, oldGeometry);
    if (newGeometry.size() != oldGeometry.size())
        d->updateViewportSize();
}

void QQuickWebView::componentComplete()
{
    Q_D(QQuickWebView);
    QQuickFlickable::componentComplete();

    d->onComponentComplete();
    d->updateViewportSize();
}

void QQuickWebView::keyPressEvent(QKeyEvent* event)
{
    Q_D(QQuickWebView);
    d->pageView->eventHandler()->handleKeyPressEvent(event);
}

void QQuickWebView::keyReleaseEvent(QKeyEvent* event)
{
    Q_D(QQuickWebView);
    d->pageView->eventHandler()->handleKeyReleaseEvent(event);
}

void QQuickWebView::inputMethodEvent(QInputMethodEvent* event)
{
    Q_D(QQuickWebView);
    d->pageView->eventHandler()->handleInputMethodEvent(event);
}

void QQuickWebView::focusInEvent(QFocusEvent* event)
{
    Q_D(QQuickWebView);
    d->pageView->eventHandler()->handleFocusInEvent(event);
}

void QQuickWebView::itemChange(ItemChange change, const ItemChangeData &value)
{
    Q_D(QQuickWebView);
    if (change == ItemActiveFocusHasChanged) {
        bool focus = value.boolValue;
        if (!focus)
            d->pageView->eventHandler()->handleFocusLost();
    }
    QQuickFlickable::itemChange(change, value);
}

void QQuickWebView::touchEvent(QTouchEvent* event)
{
    Q_D(QQuickWebView);

    bool lockingDisabled = flickableDirection() != AutoFlickDirection
                           || event->touchPoints().size() != 1
                           || width() >= contentWidth()
                           || height() >= contentHeight();

    if (!lockingDisabled)
        d->axisLocker.update(event);
    else
        d->axisLocker.reset();

    forceActiveFocus();
    d->pageView->eventHandler()->handleTouchEvent(event);
}

void QQuickWebView::mousePressEvent(QMouseEvent* event)
{
    Q_D(QQuickWebView);
    forceActiveFocus();
    d->handleMouseEvent(event);
}

void QQuickWebView::mouseMoveEvent(QMouseEvent* event)
{
    Q_D(QQuickWebView);
    d->handleMouseEvent(event);
}

void QQuickWebView::mouseReleaseEvent(QMouseEvent* event)
{
    Q_D(QQuickWebView);
    d->handleMouseEvent(event);
}

void QQuickWebView::mouseDoubleClickEvent(QMouseEvent* event)
{
    Q_D(QQuickWebView);
    forceActiveFocus();
    d->handleMouseEvent(event);
}

void QQuickWebView::wheelEvent(QWheelEvent* event)
{
    Q_D(QQuickWebView);
    d->pageView->eventHandler()->handleWheelEvent(event);
}

void QQuickWebView::hoverEnterEvent(QHoverEvent* event)
{
    Q_D(QQuickWebView);
    // Map HoverEnter to Move, for WebKit the distinction doesn't matter.
    d->pageView->eventHandler()->handleHoverMoveEvent(event);
}

void QQuickWebView::hoverMoveEvent(QHoverEvent* event)
{
    Q_D(QQuickWebView);
    d->pageView->eventHandler()->handleHoverMoveEvent(event);
}

void QQuickWebView::hoverLeaveEvent(QHoverEvent* event)
{
    Q_D(QQuickWebView);
    d->pageView->eventHandler()->handleHoverLeaveEvent(event);
}

void QQuickWebView::dragMoveEvent(QDragMoveEvent* event)
{
    Q_D(QQuickWebView);
    d->pageView->eventHandler()->handleDragMoveEvent(event);
}

void QQuickWebView::dragEnterEvent(QDragEnterEvent* event)
{
    Q_D(QQuickWebView);
    d->pageView->eventHandler()->handleDragEnterEvent(event);
}

void QQuickWebView::dragLeaveEvent(QDragLeaveEvent* event)
{
    Q_D(QQuickWebView);
    d->pageView->eventHandler()->handleDragLeaveEvent(event);
}

void QQuickWebView::dropEvent(QDropEvent* event)
{
    Q_D(QQuickWebView);
    d->pageView->eventHandler()->handleDropEvent(event);
}

bool QQuickWebView::event(QEvent* ev)
{
    // Re-implemented for possible future use without breaking binary compatibility.
    return QQuickFlickable::event(ev);
}

WKPageRef QQuickWebView::pageRef() const
{
    Q_D(const QQuickWebView);
    return toAPI(d->webPageProxy.get());
}

QPointF QQuickWebView::contentPos() const
{
    Q_D(const QQuickWebView);
    return d->contentPos();
}

void QQuickWebView::setContentPos(const QPointF& pos)
{
    Q_D(QQuickWebView);

    if (pos == contentPos())
        return;

    d->setContentPos(pos);
}

void QQuickWebView::handleFlickableMousePress(const QPointF& position, qint64 eventTimestampMillis)
{
    Q_D(QQuickWebView);
    d->axisLocker.setReferencePosition(position);
    QMouseEvent mouseEvent(QEvent::MouseButtonPress, position, Qt::LeftButton, Qt::NoButton, Qt::NoModifier);
    mouseEvent.setTimestamp(eventTimestampMillis);
    QQuickFlickable::mousePressEvent(&mouseEvent);
}

void QQuickWebView::handleFlickableMouseMove(const QPointF& position, qint64 eventTimestampMillis)
{
    Q_D(QQuickWebView);
    QMouseEvent mouseEvent(QEvent::MouseMove, d->axisLocker.adjust(position), Qt::LeftButton, Qt::NoButton, Qt::NoModifier);
    mouseEvent.setTimestamp(eventTimestampMillis);
    QQuickFlickable::mouseMoveEvent(&mouseEvent);
}

void QQuickWebView::handleFlickableMouseRelease(const QPointF& position, qint64 eventTimestampMillis)
{
    Q_D(QQuickWebView);
    QMouseEvent mouseEvent(QEvent::MouseButtonRelease, d->axisLocker.adjust(position), Qt::LeftButton, Qt::NoButton, Qt::NoModifier);
    d->axisLocker.reset();
    mouseEvent.setTimestamp(eventTimestampMillis);
    QQuickFlickable::mouseReleaseEvent(&mouseEvent);
}

/*!
    \qmlmethod void WebView::loadHtml(string html, url baseUrl, url unreachableUrl)
    \brief Loads the specified \a html as the content of the web view.

    (This method offers a lower-level alternative to the \c{url} property,
    which references HTML pages via URL.)

    External objects such as stylesheets or images referenced in the HTML
    document are located relative to \a baseUrl. For example if provided \a html
    was originally retrieved from \c http://www.example.com/documents/overview.html
    and that was the base url, then an image referenced with the relative url \c diagram.png
    would be looked for at \c{http://www.example.com/documents/diagram.png}.

    If an \a unreachableUrl is passed it is used as the url for the loaded
    content. This is typically used to display error pages for a failed
    load.

    \sa WebView::url
*/
void QQuickWebView::loadHtml(const QString& html, const QUrl& baseUrl, const QUrl& unreachableUrl)
{
    Q_D(QQuickWebView);
    if (unreachableUrl.isValid())
        d->webPageProxy->loadAlternateHTMLString(html, baseUrl.toString(), unreachableUrl.toString());
    else
        d->webPageProxy->loadHTMLString(html, baseUrl.toString());
}

qreal QQuickWebView::zoomFactor() const
{
    Q_D(const QQuickWebView);
    return d->zoomFactor();
}

void QQuickWebView::setZoomFactor(qreal factor)
{

    Q_D(QQuickWebView);
    d->setZoomFactor(factor);
}

void QQuickWebView::runJavaScriptInMainFrame(const QString &script, QObject *receiver, const char *method)
{
    Q_D(QQuickWebView);

    JSCallbackClosure* closure = new JSCallbackClosure;
    closure->receiver = receiver;
    closure->method = method;

    d->webPageProxy.get()->runJavaScriptInMainFrame(script, ScriptValueCallback::create(closure, javaScriptCallback));
}

bool QQuickWebView::allowAnyHTTPSCertificateForLocalHost() const
{
    Q_D(const QQuickWebView);
    return d->m_allowAnyHTTPSCertificateForLocalHost;
}

void QQuickWebView::setAllowAnyHTTPSCertificateForLocalHost(bool allow)
{
    Q_D(QQuickWebView);
    d->m_allowAnyHTTPSCertificateForLocalHost = allow;
}

/*!
    \qmlsignal WebView::onLoadingChanged(loadRequest)

    Occurs when any page load begins, ends, or fails. Various read-only
    parameters are available on the \a loadRequest:

    \list

    \li \c{url}: the location of the resource that is loading.

    \li \c{status}: Reflects one of three load states:
       \c{LoadStartedStatus}, \c{LoadSucceededStatus}, or
       \c{LoadFailedStatus}. See \c{WebView::LoadStatus}.

    \li \c{errorString}: description of load error.

    \li \c{errorCode}: HTTP error code.

    \li \c{errorDomain}: high-level error types, one of
    \c{NetworkErrorDomain}, \c{HttpErrorDomain}, \c{InternalErrorDomain},
    \c{DownloadErrorDomain}, or \c{NoErrorDomain}.  See
    \l{WebView::ErrorDomain}.

    \endlist

    \sa WebView::loading
*/

/*!
    \qmlsignal WebView::onLinkHovered(hoveredUrl, hoveredTitle)

    Within a mouse-driven interface, this signal is emitted when a mouse
    pointer passes over a link, corresponding to the \c{mouseover} DOM
    event.  (May also occur in touch interfaces for \c{mouseover} events
    that are not cancelled with \c{preventDefault()}.)  The \a{hoveredUrl}
    provides the link's location, and the \a{hoveredTitle} is any avalable
    link text.
*/

/*!
    \qmlsignal WebView::onNavigationRequested(request)

    Occurs for various kinds of navigation.  If the application listens
    for this signal, it must set the \c{request.action} to either of the
    following \l{WebView::NavigationRequestAction} enum values:

    \list

    \li \c{AcceptRequest}: Allow navigation to external pages within the
    web view. This represents the default behavior when no listener is
    active.

    \li \c{IgnoreRequest}: Suppress navigation to new pages within the web
    view.  (The listener may then delegate navigation externally to
    the browser application.)

    \endlist

    The \a{request} also provides the following read-only values:

    \list

    \li \c{url}: The location of the requested page.

    \li \c{navigationType}: contextual information, one of
    \c{LinkClickedNavigation}, \c{BackForwardNavigation},
    \c{ReloadNavigation}, \c{FormSubmittedNavigation},
    \c{FormResubmittedNavigation}, or \c{OtherNavigation} enum values.
    See \l{WebView::NavigationType}.

    \li \c{keyboardModifiers}: potential states for \l{Qt::KeyboardModifier}.

    \li \c{mouseButton}: potential states for \l{Qt::MouseButton}.

    \endlist
*/

/*!
    \qmlproperty enumeration WebView::ErrorDomain

    Details various high-level error types.

    \table

    \header
    \li Constant
    \li Description

    \row
    \li InternalErrorDomain
    \li Content fails to be interpreted by Qt WebKit.

    \row
    \li NetworkErrorDomain
    \li Error results from faulty network connection.

    \row
    \li HttpErrorDomain
    \li Error is produced by server.

    \row
    \li DownloadErrorDomain
    \li Error in saving file.

    \row
    \li NoErrorDomain
    \li Unspecified fallback error.

    \endtable
*/

/*!
    \qmlproperty enumeration WebView::NavigationType

    Distinguishes context for various navigation actions.

    \table

    \header
    \li Constant
    \li Description

    \row
    \li LinkClickedNavigation
    \li Navigation via link.

    \row
    \li FormSubmittedNavigation
    \li Form data is posted.

    \row
    \li BackForwardNavigation
    \li Navigation back and forth within session history.

    \row
    \li ReloadNavigation
    \li The current page is reloaded.

    \row
    \li FormResubmittedNavigation
    \li Form data is re-posted.

    \row
    \li OtherNavigation
    \li Unspecified fallback method of navigation.

    \endtable
*/

/*!
    \qmlproperty enumeration WebView::LoadStatus

    Reflects a page's load status.

    \table

    \header
    \li Constant
    \li Description

    \row
    \li LoadStartedStatus
    \li Page is currently loading.

    \row
    \li LoadSucceededStatus
    \li Page has successfully loaded, and is not currently loading.

    \row
    \li LoadFailedStatus
    \li Page has failed to load, and is not currently loading.

    \endtable
*/

/*!
    \qmlproperty enumeration WebView::NavigationRequestAction

    Specifies a policy when navigating a link to an external page.

    \table

    \header
    \li Constant
    \li Description

    \row
    \li AcceptRequest
    \li Allow navigation to external pages within the web view.

    \row
    \li IgnoreRequest
    \li Suppress navigation to new pages within the web view.

    \endtable
*/

#include "moc_qquickwebview_p.cpp"<|MERGE_RESOLUTION|>--- conflicted
+++ resolved
@@ -498,7 +498,7 @@
 
     updateViewportSize();
     updateUserScripts();
-<<<<<<< HEAD
+    updateSchemeDelegates();
 
     emit q->experimental()->didRelaunchProcess();
 }
@@ -519,9 +519,6 @@
     qWarning("WARNING: The web process has become responsive.");
 
     emit q->experimental()->processDidBecomeResponsive();
-=======
-    updateSchemeDelegates();
->>>>>>> 6eecd106
 }
 
 PassOwnPtr<DrawingAreaProxy> QQuickWebViewPrivate::createDrawingAreaProxy()
